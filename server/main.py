--- conflicted
+++ resolved
@@ -14,8 +14,6 @@
 from api.planning import router as planning_router
 from api.analysis import router as analysis_router
 from api.database import router as database_router
-from database import init_db  
-
 # Import database initialization functions
 from database import init_db, check_db_connection
 
@@ -47,33 +45,27 @@
 app.include_router(analysis_router)
 app.include_router(database_router)
 
-<<<<<<< HEAD
-@app.on_event("startup")
-def startup_event():
-    init_db()  # Initialize database tables on startup
-=======
 # Database initialization on startup
 @app.on_event("startup")
 async def startup_event():
     """Initialize database on application startup."""
     logger.info("=== Starting ScioScribe API server ===")
-    
     try:
         logger.info("Step 1: Checking database connection...")
         if check_db_connection():
             logger.info("✓ Database connection verified successfully")
         else:
             logger.warning("✗ Database connection failed - attempting to initialize...")
-            
+
             logger.info("Step 2: Initializing database...")
             init_db()
-            
+
             logger.info("Step 3: Re-checking connection after initialization...")
             if check_db_connection():
                 logger.info("✓ Database initialized and connected successfully")
             else:
                 logger.error("✗ Database initialization failed - server may not function properly")
-        
+
         # Additional verification: Check if experiments table exists
         logger.info("Step 4: Verifying experiments table exists...")
         try:
@@ -86,19 +78,16 @@
                     logger.info("✓ Experiments table exists in database")
                 else:
                     logger.error("✗ Experiments table NOT found - forcing recreation...")
-                    # Force table creation
                     from database.models import Base
                     Base.metadata.create_all(bind=engine)
                     logger.info("✓ Tables recreated")
         except Exception as table_check_error:
             logger.error(f"✗ Table verification failed: {table_check_error}")
-                
     except Exception as e:
         logger.error(f"Database startup error: {e}")
         logger.warning("Server starting without database - some features may not work")
-        
+
     logger.info("=== ScioScribe API server startup complete ===")
->>>>>>> 07da13f0
 
 @app.get("/")
 async def root():
