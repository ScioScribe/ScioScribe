<<<<<<< HEAD
# ───────── Core Web Framework ─────────
fastapi==0.111.0
uvicorn[standard]==0.29.0          # includes httptools / uvloop extras
python-multipart>=0.0.6,<0.0.8
jinja2>=3.1.0,<4.0                 # Template engine for FastAPI

# ───────── AI-Agent Framework ─────────
langgraph>=0.2.20,<0.3             # Compatible with Python 3.11, works with langchain 0.2 or 0.3
langchain-core>=0.3.0,<0.4         # LangChain v0.3 for Python 3.11
langchain>=0.3.0,<0.4              # LangChain v0.3 main package
langchain-community>=0.3.0,<0.4    # LangChain community integrations for v0.3
langchain-openai>=0.2.0,<0.3       # OpenAI integration for LangChain v0.3

# ───────── Data Processing & Analysis ─────────
numpy==1.26.4                      # Python 3.11 compatible
pandas==2.2.0                      # requires NumPy ≥1.26
openpyxl==3.1.2
=======
# Core Web Framework
fastapi==0.115.5
uvicorn[standard]==0.32.1
python-multipart==0.0.12

# AI Agent Framework (Updated to latest compatible versions)
langgraph==0.2.50
langchain==0.3.9
langchain-core==0.3.21
langchain-openai==0.2.9
langchain-google-genai==2.0.5

# Data Processing & Analysis
pandas==2.2.3
numpy==1.26.4
openpyxl>=3.1.0
>>>>>>> 18da7814
xlrd==2.0.1
python-docx==1.1.2

<<<<<<< HEAD
# ───────── Firebase & Google Cloud ─────────
firebase-admin==6.4.0              # Python 3.11 compatible
google-cloud-firestore==2.14.0     # Python 3.11 compatible
google-cloud-storage==2.13.0       # Python 3.11 compatible

# ───────── Vector Store & Embeddings ─────────
chromadb==0.4.21                   # Python 3.11 compatible
sentence-transformers==2.3.0       # Python 3.11 compatible

# ───────── Data Validation & Settings ─────────
pydantic==2.7.4                    # Python 3.11 compatible, required by langchain-core>=0.3.60
pydantic-settings==2.2.1

# ───────── Background Tasks & Queue ─────────
celery==5.4.0                      # Python 3.11 compatible
redis==5.1.0                       # Python 3.11 compatible

# ───────── Image / OCR ─────────
pillow==10.3.0                     # Python 3.11 compatible
pytesseract==0.3.13

# ───────── Web GUI Dependencies ─────────
flask==3.0.0                       # Web framework for GUI applications

# ───────── Audio / Speech ─────────
pydub==0.25.1
speechrecognition==3.11.0
openai-whisper==20231117           # Use PyPI version instead of git

# ───────── HTTP & Auth ─────────
httpx==0.26.0
aiofiles==23.2.1
python-jose[cryptography]==3.3.0
passlib[bcrypt]==1.7.4

# ───────── Environment & Config ─────────
python-dotenv==1.0.1
python-decouple==3.8

# ───────── Logging & Monitoring ─────────
structlog==24.1.0
sentry-sdk[fastapi]==1.40.3

# ───────── Testing ─────────
pytest==8.2.0
pytest-asyncio==0.23.6
pytest-cov==5.0.0
faker==21.0.0

# ───────── Data-Science Stack ─────────
scipy==1.11.4                      # Python 3.11 compatible
scikit-learn==1.4.2                # Python 3.11 compatible
statsmodels==0.14.2
seaborn==0.13.2
matplotlib==3.9.0

# ───────── Visualization ─────────
plotly>=5.19.0,<6.0                # Interactive visualization library
kaleido>=0.2.1,<0.3                # Static image export for Plotly

# ───────── Utilities ─────────
python-magic==0.4.27               # MIME-type detection
chardet==5.2.0
pytz==2024.1

# ───────── Dev / Lint / Type-Check ─────────
black==24.3.0
flake8==7.0.0
isort==5.13.0
mypy==1.10.0

# ───────── Docs ─────────
mkdocs==1.6.0
mkdocs-material==9.6.3
=======

# Vector Store & Embeddings (Updated)
chromadb==0.5.23
sentence-transformers==3.3.1

# Data Validation & Serialization (Updated)
pydantic==2.10.3
pydantic-settings==2.6.1

# Background Tasks & Queue
celery==5.4.0
redis==5.2.0

# Image Processing (for OCR)
pillow==11.0.0
opencv-python==4.10.0.84
easyocr==1.7.2

# Audio Processing (for transcription) - CORRECTED
pydub==0.25.1
SpeechRecognition==3.14.3
openai-whisper==20231117

# HTTP & API (Removed duplicate)
httpx==0.28.1
aiofiles==24.1.0
python-jose[cryptography]==3.3.0
passlib[bcrypt]==1.7.4

# Environment & Configuration
python-dotenv==1.0.1
python-decouple==3.8

# Logging & Monitoring
structlog==24.4.0
sentry-sdk[fastapi]==2.19.0

# Testing & Development
pytest==8.3.4
pytest-asyncio==0.24.0
pytest-cov==6.0.0
faker==33.1.0

# Data Science & Statistics
scipy==1.14.1
scikit-learn==1.6.0
statsmodels==0.14.4
seaborn==0.13.2
matplotlib==3.10.0

# Utilities (Removed uuid - it's built-in)
python-magic==0.4.27
chardet==5.2.0
pytz==2024.2

# Development Tools
black==24.10.0
flake8==7.1.1
isort==5.13.2
mypy==1.13.0

# Documentation
mkdocs==1.6.1
mkdocs-material==9.5.47 
>>>>>>> 18da7814
<|MERGE_RESOLUTION|>--- conflicted
+++ resolved
@@ -1,22 +1,3 @@
-<<<<<<< HEAD
-# ───────── Core Web Framework ─────────
-fastapi==0.111.0
-uvicorn[standard]==0.29.0          # includes httptools / uvloop extras
-python-multipart>=0.0.6,<0.0.8
-jinja2>=3.1.0,<4.0                 # Template engine for FastAPI
-
-# ───────── AI-Agent Framework ─────────
-langgraph>=0.2.20,<0.3             # Compatible with Python 3.11, works with langchain 0.2 or 0.3
-langchain-core>=0.3.0,<0.4         # LangChain v0.3 for Python 3.11
-langchain>=0.3.0,<0.4              # LangChain v0.3 main package
-langchain-community>=0.3.0,<0.4    # LangChain community integrations for v0.3
-langchain-openai>=0.2.0,<0.3       # OpenAI integration for LangChain v0.3
-
-# ───────── Data Processing & Analysis ─────────
-numpy==1.26.4                      # Python 3.11 compatible
-pandas==2.2.0                      # requires NumPy ≥1.26
-openpyxl==3.1.2
-=======
 # Core Web Framework
 fastapi==0.115.5
 uvicorn[standard]==0.32.1
@@ -33,86 +14,8 @@
 pandas==2.2.3
 numpy==1.26.4
 openpyxl>=3.1.0
->>>>>>> 18da7814
 xlrd==2.0.1
 python-docx==1.1.2
-
-<<<<<<< HEAD
-# ───────── Firebase & Google Cloud ─────────
-firebase-admin==6.4.0              # Python 3.11 compatible
-google-cloud-firestore==2.14.0     # Python 3.11 compatible
-google-cloud-storage==2.13.0       # Python 3.11 compatible
-
-# ───────── Vector Store & Embeddings ─────────
-chromadb==0.4.21                   # Python 3.11 compatible
-sentence-transformers==2.3.0       # Python 3.11 compatible
-
-# ───────── Data Validation & Settings ─────────
-pydantic==2.7.4                    # Python 3.11 compatible, required by langchain-core>=0.3.60
-pydantic-settings==2.2.1
-
-# ───────── Background Tasks & Queue ─────────
-celery==5.4.0                      # Python 3.11 compatible
-redis==5.1.0                       # Python 3.11 compatible
-
-# ───────── Image / OCR ─────────
-pillow==10.3.0                     # Python 3.11 compatible
-pytesseract==0.3.13
-
-# ───────── Web GUI Dependencies ─────────
-flask==3.0.0                       # Web framework for GUI applications
-
-# ───────── Audio / Speech ─────────
-pydub==0.25.1
-speechrecognition==3.11.0
-openai-whisper==20231117           # Use PyPI version instead of git
-
-# ───────── HTTP & Auth ─────────
-httpx==0.26.0
-aiofiles==23.2.1
-python-jose[cryptography]==3.3.0
-passlib[bcrypt]==1.7.4
-
-# ───────── Environment & Config ─────────
-python-dotenv==1.0.1
-python-decouple==3.8
-
-# ───────── Logging & Monitoring ─────────
-structlog==24.1.0
-sentry-sdk[fastapi]==1.40.3
-
-# ───────── Testing ─────────
-pytest==8.2.0
-pytest-asyncio==0.23.6
-pytest-cov==5.0.0
-faker==21.0.0
-
-# ───────── Data-Science Stack ─────────
-scipy==1.11.4                      # Python 3.11 compatible
-scikit-learn==1.4.2                # Python 3.11 compatible
-statsmodels==0.14.2
-seaborn==0.13.2
-matplotlib==3.9.0
-
-# ───────── Visualization ─────────
-plotly>=5.19.0,<6.0                # Interactive visualization library
-kaleido>=0.2.1,<0.3                # Static image export for Plotly
-
-# ───────── Utilities ─────────
-python-magic==0.4.27               # MIME-type detection
-chardet==5.2.0
-pytz==2024.1
-
-# ───────── Dev / Lint / Type-Check ─────────
-black==24.3.0
-flake8==7.0.0
-isort==5.13.0
-mypy==1.10.0
-
-# ───────── Docs ─────────
-mkdocs==1.6.0
-mkdocs-material==9.6.3
-=======
 
 # Vector Store & Embeddings (Updated)
 chromadb==0.5.23
@@ -126,7 +29,7 @@
 celery==5.4.0
 redis==5.2.0
 
-# Image Processing (for OCR)
+# Image Processing (for OCR) - 
 pillow==11.0.0
 opencv-python==4.10.0.84
 easyocr==1.7.2
@@ -176,5 +79,4 @@
 
 # Documentation
 mkdocs==1.6.1
-mkdocs-material==9.5.47 
->>>>>>> 18da7814
+mkdocs-material==9.5.47